--- conflicted
+++ resolved
@@ -116,11 +116,7 @@
     }
 }
 
-<<<<<<< HEAD
-impl<T: Close> Next<&T> for RelativeStrengthIndex {
-=======
 impl<'a, T: Close> Next<'a, &'a T> for RelativeStrengthIndex {
->>>>>>> be76735c
     type Output = f64;
 
     fn next(&mut self, input: &T) -> Self::Output {
