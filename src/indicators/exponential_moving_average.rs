--- conflicted
+++ resolved
@@ -95,11 +95,7 @@
     }
 }
 
-<<<<<<< HEAD
-impl<T: Close> Next<&T> for ExponentialMovingAverage {
-=======
 impl<'a, T: Close> Next<'a, &'a T> for ExponentialMovingAverage {
->>>>>>> be76735c
     type Output = f64;
 
     fn next(&mut self, input: &T) -> Self::Output {
